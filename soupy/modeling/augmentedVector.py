--- conflicted
+++ resolved
@@ -70,17 +70,11 @@
         self.t += a * vt.get_scalar()
 
     def inner(self, vt):
-<<<<<<< HEAD
         value = self.get_vector().inner(vt.get_vector()) + self.get_scalar() * vt.get_scalar() 
         return value 
     
     def apply(self, method):
         self.v.apply(method)
-=======
-        value = self.get_vector().inner(vt.get_vector()) + self.get_scalar() * vt.get_scalar()
-        return value
-
->>>>>>> a6945efd
 
 if __name__ == "__main__":
     dim = 5
